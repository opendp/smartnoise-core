--- conflicted
+++ resolved
@@ -39,11 +39,7 @@
     "side": {
       "type": "string",
       "default": "'left'",
-<<<<<<< HEAD
-      "description": "How to refer to each bin.\n\nWill be either the `left` edge, the `right` edge, or the `center` (the arithmetic mean of the two)."
-=======
       "description": "How to refer to each bin. Will be either the `left` edge, the `right` edge, or the `center` (the arithmetic mean of the two)."
->>>>>>> f0cfdcdd
     }
   },
   "return": {
