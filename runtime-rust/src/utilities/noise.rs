--- conflicted
+++ resolved
@@ -9,6 +9,12 @@
 
 use crate::utilities::utilities;
 
+/// trying to get printing to work
+/// ```
+/// println!("foobar");
+/// ```
+///
+
 /// Sample from Laplace distribution centered at shift and scaled by scale
 ///
 /// # Arguments
@@ -23,11 +29,7 @@
 /// ```
 pub fn sample_laplace(shift: f64, scale: f64) -> f64 {
     let probability: f64 = sample_uniform(0., 1.);
-<<<<<<< HEAD
-    Laplace::new(shift, scale).inverse(probability)
-=======
     return Laplace::new(shift, scale).inverse(probability);
->>>>>>> 45217b7f
 }
 
 /// Sample from Gaussian distribution centered at shift and scaled by scale
@@ -72,27 +74,14 @@
 /// assert!(n <= 2.0);
 /// ```
 pub fn sample_gaussian_truncated(shift: f64, scale: f64, min: f64, max: f64) -> f64 {
-<<<<<<< HEAD
     assert!(min <= max);
     assert!(scale > 0.0);
-=======
-    /// Sample from truncated Gaussian distribution
-    /// We use inverse transform sampling, but only between the CDF
-    /// probabilities associated with the stated min/max truncation values
->>>>>>> 45217b7f
     let unif_min: f64 = Gaussian::new(shift, scale).distribution(min);
     let unif_max: f64 = Gaussian::new(shift, scale).distribution(max);
     let unif: f64 = sample_uniform(unif_min, unif_max);
     return Gaussian::new(shift, scale).inverse(unif);
 }
 
-<<<<<<< HEAD
-// pub fn sample_uniform(min: f64, max: f64) -> f64 {
-//     let mut buf: [u8; 8] = [0; 8];
-//     rand_bytes(&mut buf).unwrap();
-//     (LittleEndian::read_u64(&buf) as f64) / (std::u64::MAX as f64) * (max - min) + min
-// }
-
 /// Sample from uniform integers between min and max (inclusive)
 /// # Arguments 
 /// 
@@ -105,15 +94,21 @@
 /// # Example
 /// ``` 
 /// use yarrow_runtime::utilities::noise::sample_uniform_int;
-/// let n:f64 = sample_uniform_int(0.0, 2.0);
-/// assert!(n >= 0.0);
-/// assert!(n <= 2.0);
-/// ```
-=======
->>>>>>> 45217b7f
+/// let n:i64 = sample_uniform_int(&0, &2);
+/// assert!(n == 0 || n == 1 || n == 2);
+/// ```
+///
+/// ``` should_panic
+/// use yarrow_runtime::utilities::noise::sample_uniform_int;
+/// let n:i64 = sample_uniform_int(&2, &0);
+/// ```
 pub fn sample_uniform_int(min: &i64, max: &i64) -> i64 {
+
+    assert!(min <= max);
+
     // define number of possible integers we could sample and the maximum
     // number of bits it would take to represent them
+
     let n_ints: i64 = max - min + 1;
     let n_bits: i64 = ( (n_ints as f64).log2() ).ceil() as i64;
 
@@ -154,7 +149,19 @@
 ///
 /// Once the precision band has been selected, floating numbers numbers are generated uniformly within the band
 /// by generating a 52-bit mantissa uniformly at random.
+///
+/// # Arguments
+/// 
+/// `min`: f64 minimum of uniform distribution (inclusive)
+/// `max`: f64 maximum of unifrom distribution (non-inclusive)
+/// 
+/// # Return
+/// f64 uniform random bit from [min, max)
+///
+/// # Example
 pub fn sample_uniform(min: f64, max: f64) -> f64 {
+
+    assert!(min <= max);
 
     // Generate mantissa
     let binary_string = utilities::get_bytes(7);
@@ -173,11 +180,6 @@
     return uniform_rand * (max - min) + min;
 }
 
-<<<<<<< HEAD
-pub fn sample_uniform_with_seed(min: f64, max: f64, seed: [u8; 32]) -> f64 {
-    let mut rng: StdRng = SeedableRng::from_seed(seed);
-    return rng.gen::<f64>() * (max - min) + min;
-}
 
 /// Sample a single bit with arbitrary probability of "success", using only
 /// an unbiased source of coin flips (sample_floating_point_probability_exponent).
@@ -189,8 +191,6 @@
 ///
 /// # Return
 /// a bit that is 1 with probability "prob"
-=======
->>>>>>> 45217b7f
 pub fn sample_bit(prob: &f64) -> i64 {
 
     // ensure that prob is a valid probability
